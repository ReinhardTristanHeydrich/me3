--- conflicted
+++ resolved
@@ -11,11 +11,8 @@
 
 ### Fixes
 
-<<<<<<< HEAD
 - Correctly install asset folder in Windows installer by @garyttierney
-=======
 - Fix mod host crash handler being uninstalled as soon as it was created by @Dasaav-dsv in <https://github.com/garyttierney/me3/pull/91>
->>>>>>> e1604a4e
 
 ## [v0.4.0] - 2025-06-07
 
