--- conflicted
+++ resolved
@@ -6,11 +6,7 @@
     string::DlUtf16String,
     wwise::{self, AkOpenMode},
 };
-<<<<<<< HEAD
-use tracing::{debug, error};
-=======
-use tracing::{debug, info};
->>>>>>> 2f98bf02
+use tracing::{debug, error, info};
 use windows::{
     core::{PCSTR, PCWSTR},
     Win32::System::LibraryLoader::GetModuleHandleA,
@@ -45,7 +41,7 @@
                         // BDTs.
                         path.replace(mapped_override);
 
-                        debug!(
+                        info!(
                             "Supplied override: {path_string} -> {}",
                             mapped_path.display()
                         );
@@ -65,27 +61,7 @@
         .with_closure(move |ctx, path, p2, p3, p4, p5, p6| {
             // Have the game expand the path for us.
             (ctx.trampoline)(path, p2, p3, p4, p5, p6);
-<<<<<<< HEAD
             asset_override(path);
-=======
-
-            let resource_path_string = get_dlwstring_contents(unsafe { path.as_mut().unwrap() });
-
-            debug!("Asset requested: {resource_path_string}");
-
-            // Match the expanded path against the known overrides.
-            if let Some(mapped_override) = mapping.get_override(&resource_path_string) {
-                // Replace the string with a canonical path to the asset if
-                // we did find an override. This will cause the game to
-                // pull the files bytes from the file system instead of the
-                // BDTs.
-                set_dlwstring_contents(unsafe { path.as_ref().unwrap() }, mapped_override);
-
-                info!("Supplied override: {resource_path_string} -> {}", unsafe {
-                    get_dlwstring_contents(path.as_ref().unwrap())
-                });
-            }
->>>>>>> 2f98bf02
         })
         .install()?;
 
